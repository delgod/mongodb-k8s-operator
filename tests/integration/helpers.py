--- conflicted
+++ resolved
@@ -82,11 +82,7 @@
 
 
 # useful, as sometimes, the mongo request returns nothing on the first try
-<<<<<<< HEAD
-@retry(stop=stop_after_attempt(3), wait=wait_fixed(3))
-=======
 @retry(stop=stop_after_attempt(3), wait=wait_fixed(3), reraise=True)
->>>>>>> f457179b
 async def run_mongo_op(
     ops_test: OpsTest,
     mongo_op: str,
@@ -131,15 +127,12 @@
         try:
             output.data = json.loads(stdout)
         except Exception:
-<<<<<<< HEAD
-=======
             logger.error(
                 "Could not serialize the output into json.{}{}".format(
                     f"\n\tOut: {stdout}" if stdout else "",
                     f"\n\tErr: {stderr}" if stderr else "",
                 )
             )
->>>>>>> f457179b
             raise
 
     return output
