--- conflicted
+++ resolved
@@ -2,7 +2,7 @@
 # Copyright 2022 Canonical Ltd.
 # See LICENSE file for licensing details.
 
-import json
+
 from helpers import (
     METADATA,
     APP_NAME,
@@ -11,6 +11,7 @@
     run_mongod_command
 )
 import logging
+import os
 
 import pytest
 from pymongo import MongoClient
@@ -19,7 +20,7 @@
 
 
 @pytest.mark.skipif(
-    True,
+    os.environ.get("PYTEST_SKIP_DEPLOY", True),
     reason="skipping deploy, model expected to be provided.",
 )
 @pytest.mark.abort_on_fail
@@ -66,17 +67,8 @@
     assert has_primary, "mongod has no primary on deployment"
 
     number_of_primaries = 0
-    primary = None
     for member in rs_status["members"]:
         if member["stateStr"] == "PRIMARY":
             number_of_primaries += 1
-            primary = member
 
-<<<<<<< HEAD
-    assert number_of_primaries == 1, "more than one primary in replica set"
-    assert primary['name'] == 'mongodb-0.mongodb-endpoints:27017', "primary not leader on deployment"
-=======
-    logger.info("querying address: %s", address)
-    response = MongoClient(address, directConnection=True).admin.command("ping")
-    assert response["ok"] == 1
->>>>>>> 9b60d0e4
+    assert number_of_primaries == 1, "more than one primary in replica set"